--- conflicted
+++ resolved
@@ -1,8 +1,6 @@
 using Microsoft.TeamFoundation.DistributedTask.WebApi;
 using Microsoft.VisualStudio.Services.Agent.Configuration;
 using Microsoft.VisualStudio.Services.Agent.Util;
-using Microsoft.VisualStudio.Services.Client;
-using Microsoft.VisualStudio.Services.Common;
 using System;
 using System.Threading;
 using System.Threading.Tasks;
@@ -17,9 +15,9 @@
 
     public sealed class Agent : AgentService, IAgent
     {
+        private Guid _sessionId = Guid.Empty;
         private int _poolId;
-        private Guid _sessionId = Guid.Empty;
-
+        
         public async Task<int> ExecuteCommand(CommandLineParser parser)
         {
             // TODO Unit test to cover this logic
@@ -77,58 +75,18 @@
             
             return await RunAsync();
         }
-
-        private async Task DeleteMessageAsync(TaskAgentMessage message)
-        {
-            if (message != null && _sessionId != Guid.Empty)
-            {
-                //TODO: decide what tokens to use if HostCotnext is already canceled
-                var agentServer = HostContext.GetService<IAgentServer>();
-                var cancellationToken = HostContext.CancellationToken;
-                CancellationTokenSource tokenSource = null;
-                if (cancellationToken.IsCancellationRequested)
-                {
-                    tokenSource = new CancellationTokenSource();
-                    cancellationToken = tokenSource.Token;
-                }
-                await agentServer.DeleteAgentMessageAsync(_poolId, message.MessageId, _sessionId, cancellationToken);
-            }
-        }
                 
         //create worker manager, create message listener and start listening to the queue
         private async Task<int> RunAsync()
         {
             Trace.Info("RunAsync()");
             
-            // Prep the task server with the configured creds
-            
-            Trace.Info("Loading Credentials");
-            var credMgr = HostContext.GetService<ICredentialManager>();
-            VssCredentials creds = credMgr.LoadCredentials();
+            var term = HostContext.GetService<ITerminal>();
 
-            Trace.Info("Loading Settings");
             var configManager = HostContext.GetService<IConfigurationManager>();
             AgentSettings settings = configManager.LoadSettings();
-            Trace.Info(settings);
+            _poolId = settings.PoolId;
             
-            _poolId = settings.PoolId;
-<<<<<<< HEAD
-            
-            var serverUrl = settings.ServerUrl;
-            Trace.Info("ServerUrl: {0}", serverUrl);
-            Uri uri = new Uri(serverUrl);
-            VssConnection conn = ApiUtil.CreateConnection(uri, creds);
-            
-            Trace.Info("Set credentials on task service");
-            var taskSvr = HostContext.GetService<ITaskServer>();
-            taskSvr.SetConnection(conn);
-            
-            var term = HostContext.GetService<ITerminal>();
-            
-=======
-
->>>>>>> 519ee489
-
             var listener = HostContext.GetService<IMessageListener>();
             if (!await listener.CreateSessionAsync())
             {
@@ -177,6 +135,23 @@
             }
         }
 
+        private async Task DeleteMessageAsync(TaskAgentMessage message)
+        {
+            if (message != null && _sessionId != Guid.Empty)
+            {
+                //TODO: decide what tokens to use if HostCotnext is already canceled
+                var agentServer = HostContext.GetService<IAgentServer>();
+                var cancellationToken = HostContext.CancellationToken;
+                CancellationTokenSource tokenSource = null;
+                if (cancellationToken.IsCancellationRequested)
+                {
+                    tokenSource = new CancellationTokenSource();
+                    cancellationToken = tokenSource.Token;
+                }
+                await agentServer.DeleteAgentMessageAsync(_poolId, message.MessageId, _sessionId, cancellationToken);
+            }
+        }
+        
         private static void PrintUsage()
         {
             string usage = StringUtil.Loc("ListenerHelp");
